--- conflicted
+++ resolved
@@ -1,564 +1,535 @@
-import os
-import json
-import sys
-import torch
-import torch.nn as nn
-from torch.utils.data import DataLoader, SubsetRandomSampler
-import time
-from datetime import timedelta
-import h5py
-from tqdm import tqdm
-import numpy as np
-import wandb
-
-server = "newton"
-server_config_path = os.path.join("/home/liranc6/ecg_forecasting/liran_project/utils/server_config.json"
-                                  )
-
-if server == "rambo":
-    os.environ['CUDA_DEVICE_ORDER'] = 'PCI_BUS_ID'
-    os.environ['CUDA_VISIBLE_DEVICES'] = '6'
-
-# set server configuration
-with open(server_config_path) as f:
-    server_config = json.load(f)
-    server_config = server_config[server]
-    project_path = server_config['project_path']
-
-sys.path.append(project_path)
-
-from liran_project.utils.dataset_loader import SingleLeadECGDatasetCrops
-from liran_project.utils.util import ecg_signal_difference
-
-from SSSD_main.src.utils.util import find_epoch, print_size, calc_diffusion_hyperparams, calculate_loss, \
-                                     get_mask_mnr, get_mask_bm, get_mask_rm, get_mask_pred, sampling #, training_loss
-from SSSD_main.src.imputers.SSSDSAImputer import SSSDSAImputer
-from SSSD_main.src.imputers.SSSDS4Imputer import SSSDS4Imputer
-
-# Import your custom dataset class here
-# from liran_project.utils.dataset_loader import SingleLeadECGDatasetCrops as CustomDataset
-
-def check_gpu_memory_usage(device_id=0):
-    if torch.cuda.is_available():
-        device_properties = torch.cuda.get_device_properties(device_id)
-        gpu_name = device_properties.name
-        total_memory = device_properties.total_memory / (1024 ** 3)  # Convert from bytes to GB
-        reserved_memory = torch.cuda.memory_reserved(device_id) / (1024 ** 3)  # Convert from bytes to GB
-        allocated_memory = torch.cuda.memory_allocated(device_id) / (1024 ** 3)  # Convert from bytes to GB
-        free_memory = reserved_memory - allocated_memory  # Memory that is currently free
-
-        print(f"GPU {device_id} ({gpu_name}) Memory Usage:")
-        print(f"  Total Memory: {total_memory:.2f} GB")
-        print(f"  Reserved Memory: {reserved_memory:.2f} GB")
-        print(f"  Allocated Memory: {allocated_memory:.2f} GB")
-        print(f"  Free Memory: {free_memory:.2f} GB")
-
-        return {
-            'gpu_name': gpu_name,
-            'total_memory_gb': total_memory,
-            'reserved_memory_gb': reserved_memory,
-            'allocated_memory_gb': allocated_memory,
-            'free_memory_gb': free_memory
-        }
-    else:
-        print("CUDA is not available.")
-        return None
-    
-def train_new(output_directory,
-          ckpt_iter, 
-          n_iters, 
-          iters_per_ckpt,
-          iters_per_logging,
-          learning_rate,
-          only_generate_missing,
-          masking,
-          missing_k,
-          net,
-          diffusion_config,
-          diffusion_hyperparams,
-          trainset_config,
-          context_size,
-          label_size,
-          batch_size,
-          train_dataset,
-          val_dataset,
-          **kwargs):
-    """
-    Train Diffusion Models
-
-    This function trains diffusion models using the given parameters.
-
-    Parameters:
-    output_directory (str):         Path to save model checkpoints.
-    ckpt_iter (int or 'max'):       The pretrained checkpoint to be loaded. 
-                                    If 'max' is selected, it automatically selects the maximum iteration.
-    n_iters (int):                  Number of iterations to train.
-    iters_per_ckpt (int):           Number of iterations to save checkpoint. 
-                                    Default is 10k, for models with residual_channel=64 this number can be larger.
-    iters_per_logging (int):        Number of iterations to save training log and compute validation loss. Default is 100.
-    learning_rate (float):          Learning rate.
-    use_model (int):                Model selection:
-                                    0: DiffWave.
-                                    1: SSSDSA.
-                                    2: SSSDS4.
-    only_generate_missing (int):    0: Apply diffusion to all samples.
-                                    1: Only apply diffusion to missing portions of the signal.
-    masking (str):                  Masking strategy:
-                                    'mnr': Missing not at random.
-                                    'bm': Blackout missing.
-                                    'rm': Random missing.
-    missing_k (int):                Number of missing time steps for each feature across the sample length.
-    """
-    # Set device
-    device = torch.device("cuda" if torch.cuda.is_available() else "cpu")
-    print("device =", device)
-
-    # generate experiment (local) path
-    window_info = "context{}_label{}".format(context_size, label_size)
-    local_path = "T{}_beta0{}_betaT{}".format(diffusion_config["T"],
-                                              diffusion_config["beta_0"],
-                                              diffusion_config["beta_T"])
-
-    # Get shared output_directory ready
-    output_directory = os.path.join(output_directory,
-                                    str(model_name),
-                                    window_info,
-                                    local_path)
-    
-    if not os.path.isdir(output_directory):
-        os.makedirs(output_directory, exist_ok=True)
-        os.chmod(output_directory, 0o775)
-    print("output directory", output_directory, flush=True)
-
-    # map diffusion hyperparameters to gpu
-    for key in diffusion_hyperparams:
-        if key != "T":
-            diffusion_hyperparams[key] = diffusion_hyperparams[key].cuda()
-
-    # predefine model
-    net = net.cuda()
-
-    # define optimizer
-    optimizer = torch.optim.Adam(net.parameters(), lr=learning_rate)
-
-    def load_checkpoint(output_directory, ckpt_iter):
-        assert ckpt_iter >= 0, "Invalid checkpoint iteration"
-        try:
-            # load checkpoint file
-            model_path = os.path.join(output_directory, '{}.pkl'.format(ckpt_iter))
-            checkpoint = torch.load(model_path, map_location='cpu')
-
-            net.residual_layer.residual_blocks[35].S42.s4_layer.kernel.kernel.z = checkpoint['model_state_dict']['residual_layer.residual_blocks.35.S42.s4_layer.kernel.kernel.z']
-
-            # feed model dict and optimizer state
-            net.load_state_dict(checkpoint['model_state_dict'])
-            if 'optimizer_state_dict' in checkpoint:
-                optimizer.load_state_dict(checkpoint['optimizer_state_dict'])
-            print('Successfully loaded model at iteration {}'.format(ckpt_iter))
-            return checkpoint["wandb_id"]
-            
-        except Exception as e:
-            print(e)
-            raise ValueError('Failed to load model at iteration {}'.format(ckpt_iter))
-
-    print(f"{ckpt_iter=}")
-            
-    # load checkpoint
-    critirion =  ckpt_iter
-    wandb_id = None
-    if critirion == 'max' or critirion == "best":
-        print(f"{output_directory=}")
-        ckpt_iter = find_epoch(output_directory, critirion=critirion)
-
-    if ckpt_iter >= 0:
-        found_checkpoint = False
-        last_file = -1
-        last_valid_ckpt = ckpt_iter
-        while not found_checkpoint:
-            try:
-                last_valid_ckpt = find_epoch(output_directory, num=last_file, critirion=critirion)
-                if last_valid_ckpt < 0:
-                    print('No valid checkpoint model found, start training from initialization.')
-                    break
-                elif last_valid_ckpt <= ckpt_iter:
-                    ckpt_iter = last_valid_ckpt
-                    wandb_id = load_checkpoint(output_directory, ckpt_iter)
-                    found_checkpoint = True
-                else:
-                    last_file -= 1
-            except Exception as e:
-                print(e)
-                last_file -= 1
-    else:
-        ckpt_iter = -1
-        print('No valid checkpoint model found, start training from initialization.')
-
-    if wandb_id:
-        wandb.init(project="ecg_SSSD", id=wandb_id, resume="must")
-        print(wandb.run.id)
-    else:
-        wandb.init(project=project_name, config=wandb_config)
-
-    # Define the size of training and validation sets (e.g., 80% train, 20% validation)
-    # train_size = int(0.8 * len(dataset))
-    # val_size = len(dataset) - train_size
-
-    # Create indices for each split
-    # indices = list(range(len(dataset)))
-    # train_indices = indices[:train_size]
-    # val_indices = indices[train_size:]
-
-    # Create samplers for each split
-    # train_sampler = SubsetRandomSampler(train_indices)
-    # val_sampler = SubsetRandomSampler(val_indices)
-
-    # Create data loaders for training and validation sets
-    train_loader = DataLoader(train_dataset, batch_size=batch_size)
-    val_loader = DataLoader(val_dataset, batch_size=batch_size)
-    
-    start_time = time.time()
-    
-    # training
-    n_iter = ckpt_iter + 1
-    pbar_outer = tqdm(total=n_iters, initial=ckpt_iter, position=0, leave=True)
-    best_val_loss = float('inf')
-    best_model_path = None
-
-    prev_avg_diff = 0
-    while n_iter < n_iters + 1:
-        if n_iter % 50 == 0:
-            tqdm.write(f'n_iter: {n_iter}')
-        for stage in ["train", "val"]:
-            if stage == "train":
-                net.train()
-                train_losses = []
-                pbar_inner = tqdm(enumerate(train_loader), total=len(train_loader), position=1, leave=True, dynamic_ncols=True)
-            else: # validation
-                net.eval()
-                val_losses = []
-                pbar_inner = tqdm(enumerate(val_loader), total=len(val_loader), position=1, leave=True, dynamic_ncols=True)
-                avg_val_acc = []
-
-            for i, batch in pbar_inner:
-                
-                if stage == "train":
-                    ecg_signals_batch = batch
-                elif stage == "val":
-                    ecg_signals_batch = batch[:, 0, :]
-                
-                
-                # Concatenate tensors along the last dimension
-                concatenated_batch = torch.cat(ecg_signals_batch, dim=-1)
-
-                # Reshape to the desired shape
-                ecg_signals_batch = concatenated_batch.unsqueeze(0)[:, :, :].permute(1, 0, 2).float().to(device)
-
-                """
-                copilot answer:
-                In this code, masking is used to selectively ignore or pay attention to certain elements of the data during the training process.
-                The mask is a tensor of the same shape as the input data, where each element of the mask corresponds to an element of the input data. 
-
-                The type of mask applied depends on the `masking` variable, which can be 'rm', 'mnr', or 'bm'. Each of these values corresponds to a
-                different masking strategy, implemented by the `get_mask_rm`, `get_mask_mnr`, and `get_mask_bm` functions respectively.
-
-                Once the mask is created, it is permuted, repeated across the batch size, and converted to a float tensor on the GPU with `.float().cuda()`.
-                The `loss_mask` is the logical negation of `mask`, converted to a boolean tensor with `.bool()`. 
-                This means that wherever `mask` is True, `loss_mask` is False, and vice versa.
-
-                The `mask` and `loss_mask` are then used in the `calculate_loss` function. While the exact usage depends on the implementation of
-                `calculate_loss`, typically, elements of the input data where `mask` is True are ignored or treated differently during the computation
-                of the loss. Conversely, elements where `loss_mask` is True are used normally. This allows the model to focus on certain parts of the
-                data while ignoring others, which can be useful in many machine learning tasks.
-                """
-
-
-                transposed_mask = None
-                if masking == 'rm':
-                    transposed_mask = get_mask_rm(ecg_signals_batch[0], missing_k) # batch[0] is the first sample
-                elif masking == 'mnr':
-                    transposed_mask = get_mask_mnr(ecg_signals_batch[0], missing_k)
-                elif masking == 'bm':
-                    transposed_mask = get_mask_bm(ecg_signals_batch[0], missing_k)
-                elif masking == 'pred':
-                    transposed_mask = get_mask_pred(ecg_signals_batch[0], context_size, label_size)
-
-                assert transposed_mask is not None, "Masking strategy not found"
-                mask = transposed_mask #.permute(1, 0)
-                mask = mask.repeat(ecg_signals_batch.size()[0], 1, 1).float().cuda()
-                loss_mask = ~mask.bool()
-
-                assert ecg_signals_batch.size() == mask.size() == loss_mask.size(), f'{ecg_signals_batch.size()=} {mask.size()=} {loss_mask.size()=}'
-
-                ecg_signals_batch = ecg_signals_batch.to(device)
-                mask = mask.to(device)
-                loss_mask = loss_mask.to(device)
- 
-                X = ecg_signals_batch, ecg_signals_batch, mask, loss_mask #audio = X[0], cond = X[1], mask = X[2], loss_mask = X[3]
-
-                if stage == "train":
-                    # back-propagation
-                    optimizer.zero_grad()
-                    
-                    train_loss = calculate_loss(net, nn.MSELoss(), X, diffusion_hyperparams,
-                                        only_generate_missing=only_generate_missing)
-<<<<<<< HEAD
-                    check_gpu_memory_usage()
-=======
-                    # check_gpu_memory_usage()
->>>>>>> 5b43f1cd
-                    
-                    train_losses.append(train_loss.item())
-
-                    train_loss.backward()
-                    
-                    optimizer.step()
-
-                    # pbar_inner.set_description(f'Processing batch {i+1}')
-                    pbar_inner.set_postfix({"training_loss": train_loss.item(),
-                                                "iteration": n_iter})
-                    pbar_inner.update()
-
-                else: # validation
-                    with torch.no_grad():
-                        val_loss = calculate_loss(net, nn.MSELoss(), X, diffusion_hyperparams,
-                                        only_generate_missing=only_generate_missing)
-                        val_losses.append(val_loss.item())
-                        pbar_inner.set_postfix({"validation_loss": val_loss.item(),
-                                                "iteration": n_iter})
-                        pbar_inner.update()
-
-                        #calculate validation accuracy
-<<<<<<< HEAD
-                        print(f"generating ecg for validation batch {i}")
-                        #check devices of: net, batch, mask
-                        print(f"{net.device=}, {ecg_signals_batch.device=}, {mask.device=}")
-
-                        generated_ecg = sampling(net,
-                                           size=ecg_signals_batch.size(),
-                                           diffusion_hyperparams=diffusion_hyperparams,
-                                           cond=ecg_signals_batch,
-                                           mask=mask,
-                                           only_generate_missing=only_generate_missing
-                                           )
-                        print(f"generated_ecg shape: {generated_ecg.shape}")
-                        
-                        generated_ecg = generated_ecg[..., context_size:]
-
-                        print("calculating accuracy")
-
-                        diffs = ecg_signal_difference(batch, generated_ecg)
-
-=======
-                        #check devices of: net, batch, mask
-                        # print(f"{net.device=}, {batch.device=}, {mask.device=}")
-
-                        if i % 5 == 0 :
-                            print(f"generating ecg for validation batch {i}")
-                            generated_ecg = sampling(net,
-                                            size=batch.size(),
-                                            diffusion_hyperparams=diffusion_hyperparams,
-                                            cond=batch,
-                                            mask=mask,
-                                            only_generate_missing=only_generate_missing
-                                            )
-                            check_gpu_memory_usage()
-                            
-                            print(f"generated_ecg shape: {generated_ecg.shape}")
-                            
-                            generated_ecg = generated_ecg[..., context_size:]
-                            batch_labels = batch[..., context_size:]
-
-                            print("calculating accuracy")
-                            batch_diffs = [ecg_signal_difference(label, pred) for label, pred in zip(batch_labels, generated_ecg)]
-                            avg_diff = sum(batch_diffs) / len(batch_diffs)
-                            avg_val_acc.append(avg_diff)
-                            print(f"avg_diff: {avg_diff}")        
->>>>>>> 5b43f1cd
-
-            if stage == "train":
-                avg_train_loss = sum(train_losses) / len(train_losses)
-                
-            elif stage == "val":
-                avg_val_loss = sum(val_losses) / len(val_losses)
-                if avg_val_loss < best_val_loss:
-                    best_val_loss = avg_val_loss
-                    best_model_path = os.path.join(output_directory, f'best_model:_iter:_{n_iter}_loss:_{best_val_loss}.pth')
-                    torch.save({'model_state_dict': net.state_dict(),
-                                    'optimizer_state_dict': optimizer.state_dict(),
-                                    'wandb_id': wandb.run.id},
-                                    best_model_path)
-                    tqdm.write(f'Validation loss improved at iteration {n_iter}. Model saved at {best_model_path}')
-
-                    
-        elapsed_time = time.time() - start_time
-        minuts_elapsed_time = int(elapsed_time)/60
-        avg_diff = sum(avg_val_acc) / len(avg_val_acc)
-        wandb.log({"training_loss": avg_train_loss,
-                   "validation_loss": avg_val_loss, 
-                   "elapsed_time": minuts_elapsed_time , 
-                   "iteration": n_iter,
-                   "validation_accuracy": avg_diff
-                        }
-                   )
-        tqdm.write(f'Time elapsed: {str(timedelta(seconds=int(elapsed_time)))}')
-
-        # save checkpoint
-        if n_iter > 0 and n_iter % iters_per_ckpt == 0:
-            checkpoint_name = '{}.pkl'.format(n_iter)
-            torch.save({'model_state_dict': net.state_dict(),
-                        'optimizer_state_dict': optimizer.state_dict(),
-                        'wandb_id': wandb.run.id},
-                    os.path.join(output_directory, checkpoint_name))
-            tqdm.write(f'model at iteration {n_iter} is saved')
-            
-
-        if n_iter % iters_per_logging == 0:
-                tqdm.write(f'iteration: {n_iter} \tloss: {train_loss.item()}')
-                wandb.save(best_model_path)
-        n_iter += 1
-        pbar_outer.update()
-    pbar_outer.close()
-    total_time = time.time() - start_time
-    print('Total time taken: ', str(timedelta(seconds=int(total_time))))
-
-if __name__ == "__main__":
-
-    torch.manual_seed(123)
-
-    device = torch.device("cuda" if torch.cuda.is_available() else "cpu")
-    print(f"{device=}")
-
-    train_config_path = os.path.join(project_path, 'SSSD_main', 'src','config','train_config.json')
-    with open(train_config_path) as f:
-        train_config = json.load(f)
-
-    model_name = train_config["train_config"]["model_name"]
-    train_config[f"output_directory_{server}"] = os.path.join(train_config["train_config"][f"output_directory_{server}"], model_name)
-
-    model_config_path = os.path.join(train_config["train_config"][f"model_config_path_{server}"], f"config_{model_name}.json")
-
-    with open(model_config_path) as f:
-        model_config = json.load(f)
-
-    # split the windows to fixed size context and label windows
-    fs, context_num_minutes, context_num_secondes, label_window_num_minutes, label_window_num_secondes  = train_config["window_info"].values()
-
-    context_window_size = (context_num_minutes*60 + context_num_secondes) * fs  # minutes * seconds * fs
-    label_window_size = (label_window_num_minutes*60 + label_window_num_secondes) * fs  # minutes * seconds * fs
-    window_size = context_window_size+label_window_size
-
-    print(f"{context_num_secondes=}, {label_window_num_secondes=}")
-    context_window_size -= (context_window_size%4) # patch bug fix for SSSDSA impputator forward, the input size should be divisible by 4
-    label_window_size -= (label_window_size%4)
-
-
-    idx_start_val = 33
-    idx_start_test = 40
-    idx_end_test = 46
-
-    data_path = train_config["trainset_config"][f"data_path_{server}"]
-
-    train_file = os.path.join(data_path,
-                               "train",
-                               f'p0_to_p{idx_start_val-1}.h5')
-    
-    val_file = os.path.join(data_path,
-                                "val",
-                                f'p{idx_start_val}_to_p{idx_start_test-1}.h5')
-    test_file = os.path.join(data_path,
-                                "test",
-                                f'p{idx_start_test}_to_p{idx_end_test}.h5')
-
-    # assert files exist
-    assert os.path.isfile(train_file), f"{train_file=} does not exist"
-    assert os.path.isfile(val_file), f"{val_file=} does not exist"
-    assert os.path.isfile(test_file), f"{test_file=} does not exist"
-
-    
-
-    # Instantiate the class
-    train_dataset = SingleLeadECGDatasetCrops(context_window_size, label_window_size, train_file, end_patiant=1)
-<<<<<<< HEAD
-    val_dataset = SingleLeadECGDatasetCrops(context_window_size, label_window_size, val_file, start_patiant=33, end_patiant=34, return_with_RR=True)
-=======
-    val_dataset = SingleLeadECGDatasetCrops(context_window_size, label_window_size, val_file, start_patiant=33, end_patiant=34)
->>>>>>> 5b43f1cd
-
-    assert len(train_dataset) > 0, f"{len(train_dataset)=} should be greater than 0"
-    assert len(val_dataset) > 0, f"{len(val_dataset)=} should be greater than 0"
-
-
-    batch_size = train_config["train_config"]["batch_size"]
-    print(f"{batch_size=}")
-
-    
-    print(f"{batch_size * window_size=}")
-    if model_name == "SSSDS4" and server == "rambo":
-        max_batch_size = 31000
-        assert max_batch_size >= batch_size * window_size, f"{max_batch_size=} should be greater than or equal to {batch_size * window_size=}"
-    elif model_name == "SSSDSA":
-        context_window_size -= (context_window_size%4) # patch bug fix for SSSDSA impputator forward, the input size should be divisible by 4
-        label_window_size -= (label_window_size%4)
-
-    
-
-    wandb_config = {
-                    "diffusion_config": train_config["diffusion_config"],
-                    "train_config": train_config["train_config"],
-                    "trainset_config": train_config["trainset_config"],
-                    "iters_per_ckpt": train_config["train_config"]["iters_per_ckpt"],
-                    "iters_per_logging": train_config["train_config"]["iters_per_logging"],
-                    "n_iters": train_config["train_config"]["n_iters"],
-                    "learning_rate": train_config["train_config"]["learning_rate"],
-                    "model_name": model_name,
-                    }
-    
-    # Initialize wandb with your project name and the relevant configuration
-    project_name = f'ecg_SSSD_{model_name}'
-
-         
-    train_config[f"output_directory_{server}"] = os.path.join(train_config[f"output_directory_{server}"], train_config['train_config']['model_name'])
-    trainset_config_SSSDS4 = {
-        "test_data_path": train_config["trainset_config"]["test_data_path"],
-        "segment_length": window_size,
-        "sampling_rate": fs
-    }
-
-    if model_name == "SSSDS4":
-        with open(model_config_path) as f:
-            config_SSSDS4 = json.load(f)
-        # Initialize your models and optimizers based on the chosen 'use_model'
-        inner_model_config = config_SSSDS4['wavenet_config']
-        net = SSSDS4Imputer(**inner_model_config).cuda()
-    elif train_config['train_config']['model_name'] == "SSSDSA":
-        with open(model_config_path) as f:
-            config_SSSDSA = json.load(f)
-        inner_model_config = config_SSSDSA['sashimi_config']
-        net = SSSDSAImputer(**inner_model_config).cuda()
-
-
-    global diffusion_hyperparams
-    diffusion_hyperparams = calc_diffusion_hyperparams(**train_config['diffusion_config'])
-
-    train_new(
-        train_dataset=train_dataset,
-        val_dataset=val_dataset,
-        output_directory=train_config["train_config"][f"output_directory_{server}"],
-        ckpt_iter=train_config["train_config"]['ckpt_iter'],
-        n_iters= train_config["train_config"]['n_iters'],
-        iters_per_ckpt=train_config["train_config"]['iters_per_ckpt'],
-        iters_per_logging=train_config["train_config"]['iters_per_logging'],
-        learning_rate=train_config["train_config"]['learning_rate'],
-        only_generate_missing=train_config["train_config"]['only_generate_missing'],
-        masking= train_config["train_config"]['masking'],
-        missing_k=train_config["train_config"]['missing_k'],
-        net=net,
-        diffusion_config=train_config['diffusion_config'],
-        diffusion_hyperparams = diffusion_hyperparams,
-        trainset_config = trainset_config_SSSDS4,
-        context_size=context_window_size,
-        label_size=label_window_size,
-        batch_size=batch_size
-        )
-
+import os
+import json
+import sys
+import torch
+import torch.nn as nn
+from torch.utils.data import DataLoader, SubsetRandomSampler
+import time
+from datetime import timedelta
+import h5py
+from tqdm import tqdm
+import numpy as np
+import wandb
+from collections import defaultdict
+
+server = "newton"
+server_config_path = os.path.join("/home/liranc6/ecg_forecasting/liran_project/utils/server_config.json"
+                                  )
+
+if server == "rambo":
+    os.environ['CUDA_DEVICE_ORDER'] = 'PCI_BUS_ID'
+    os.environ['CUDA_VISIBLE_DEVICES'] = '6'
+
+# set server configuration
+with open(server_config_path) as f:
+    server_config = json.load(f)
+    server_config = server_config[server]
+    project_path = server_config['project_path']
+
+sys.path.append(project_path)
+
+from liran_project.utils.dataset_loader import SingleLeadECGDatasetCrops
+from liran_project.utils.util import ecg_signal_difference
+
+from SSSD_main.src.utils.util import find_epoch, print_size, calc_diffusion_hyperparams, calculate_loss, \
+                                     get_mask_mnr, get_mask_bm, get_mask_rm, get_mask_pred, sampling #, training_loss
+from SSSD_main.src.imputers.SSSDSAImputer import SSSDSAImputer
+from SSSD_main.src.imputers.SSSDS4Imputer import SSSDS4Imputer
+
+# Import your custom dataset class here
+# from liran_project.utils.dataset_loader import SingleLeadECGDatasetCrops as CustomDataset
+
+def check_gpu_memory_usage(device_id=0):
+    if torch.cuda.is_available():
+        device_properties = torch.cuda.get_device_properties(device_id)
+        gpu_name = device_properties.name
+        total_memory = device_properties.total_memory / (1024 ** 3)  # Convert from bytes to GB
+        reserved_memory = torch.cuda.memory_reserved(device_id) / (1024 ** 3)  # Convert from bytes to GB
+        allocated_memory = torch.cuda.memory_allocated(device_id) / (1024 ** 3)  # Convert from bytes to GB
+        free_memory = reserved_memory - allocated_memory  # Memory that is currently free
+
+        print(f"GPU {device_id} ({gpu_name}) Memory Usage:")
+        print(f"  Total Memory: {total_memory:.2f} GB")
+        print(f"  Reserved Memory: {reserved_memory:.2f} GB")
+        print(f"  Allocated Memory: {allocated_memory:.2f} GB")
+        print(f"  Free Memory: {free_memory:.2f} GB")
+
+        return {
+            'gpu_name': gpu_name,
+            'total_memory_gb': total_memory,
+            'reserved_memory_gb': reserved_memory,
+            'allocated_memory_gb': allocated_memory,
+            'free_memory_gb': free_memory
+        }
+    else:
+        print("CUDA is not available.")
+        return None
+    
+def train_new(output_directory,
+          ckpt_iter, 
+          n_iters, 
+          iters_per_ckpt,
+          iters_per_logging,
+          learning_rate,
+          only_generate_missing,
+          masking,
+          missing_k,
+          net,
+          diffusion_config,
+          diffusion_hyperparams,
+          trainset_config,
+          context_size,
+          label_size,
+          batch_size,
+          train_dataset,
+          val_dataset,
+          **kwargs):
+    """
+    Train Diffusion Models
+
+    This function trains diffusion models using the given parameters.
+
+    Parameters:
+    output_directory (str):         Path to save model checkpoints.
+    ckpt_iter (int or 'max'):       The pretrained checkpoint to be loaded. 
+                                    If 'max' is selected, it automatically selects the maximum iteration.
+    n_iters (int):                  Number of iterations to train.
+    iters_per_ckpt (int):           Number of iterations to save checkpoint. 
+                                    Default is 10k, for models with residual_channel=64 this number can be larger.
+    iters_per_logging (int):        Number of iterations to save training log and compute validation loss. Default is 100.
+    learning_rate (float):          Learning rate.
+    use_model (int):                Model selection:
+                                    0: DiffWave.
+                                    1: SSSDSA.
+                                    2: SSSDS4.
+    only_generate_missing (int):    0: Apply diffusion to all samples.
+                                    1: Only apply diffusion to missing portions of the signal.
+    masking (str):                  Masking strategy:
+                                    'mnr': Missing not at random.
+                                    'bm': Blackout missing.
+                                    'rm': Random missing.
+    missing_k (int):                Number of missing time steps for each feature across the sample length.
+    """
+    # Set device
+    device = torch.device("cuda" if torch.cuda.is_available() else "cpu")
+    print("device =", device)
+
+    # generate experiment (local) path
+    window_info = "context{}_label{}".format(context_size, label_size)
+    local_path = "T{}_beta0{}_betaT{}".format(diffusion_config["T"],
+                                              diffusion_config["beta_0"],
+                                              diffusion_config["beta_T"])
+
+    # Get shared output_directory ready
+    output_directory = os.path.join(output_directory,
+                                    str(model_name),
+                                    window_info,
+                                    local_path)
+    
+    if not os.path.isdir(output_directory):
+        os.makedirs(output_directory, exist_ok=True)
+        os.chmod(output_directory, 0o775)
+    print("output directory", output_directory, flush=True)
+
+    # map diffusion hyperparameters to gpu
+    for key in diffusion_hyperparams:
+        if key != "T":
+            diffusion_hyperparams[key] = diffusion_hyperparams[key].cuda()
+
+    # predefine model
+    net = net.cuda()
+
+    # define optimizer
+    optimizer = torch.optim.Adam(net.parameters(), lr=learning_rate)
+
+    def load_checkpoint(output_directory, ckpt_iter):
+        assert ckpt_iter >= 0, "Invalid checkpoint iteration"
+        try:
+            # load checkpoint file
+            model_path = os.path.join(output_directory, '{}.pkl'.format(ckpt_iter))
+            checkpoint = torch.load(model_path, map_location='cpu')
+
+            net.residual_layer.residual_blocks[35].S42.s4_layer.kernel.kernel.z = checkpoint['model_state_dict']['residual_layer.residual_blocks.35.S42.s4_layer.kernel.kernel.z']
+
+            # feed model dict and optimizer state
+            net.load_state_dict(checkpoint['model_state_dict'])
+            if 'optimizer_state_dict' in checkpoint:
+                optimizer.load_state_dict(checkpoint['optimizer_state_dict'])
+            print('Successfully loaded model at iteration {}'.format(ckpt_iter))
+            return checkpoint["wandb_id"]
+            
+        except Exception as e:
+            print(e)
+            raise ValueError('Failed to load model at iteration {}'.format(ckpt_iter))
+
+    print(f"{ckpt_iter=}")
+            
+    # load checkpoint
+    critirion =  ckpt_iter
+    wandb_id = None
+    if critirion == 'max' or critirion == "best":
+        print(f"{output_directory=}")
+        ckpt_iter = find_epoch(output_directory, critirion=critirion)
+
+    if ckpt_iter >= 0:
+        found_checkpoint = False
+        last_file = -1
+        last_valid_ckpt = ckpt_iter
+        while not found_checkpoint:
+            try:
+                last_valid_ckpt = find_epoch(output_directory, num=last_file, critirion=critirion)
+                if last_valid_ckpt < 0:
+                    print('No valid checkpoint model found, start training from initialization.')
+                    break
+                elif last_valid_ckpt <= ckpt_iter:
+                    ckpt_iter = last_valid_ckpt
+                    wandb_id = load_checkpoint(output_directory, ckpt_iter)
+                    found_checkpoint = True
+                else:
+                    last_file -= 1
+            except Exception as e:
+                print(e)
+                last_file -= 1
+    else:
+        ckpt_iter = -1
+        print('No valid checkpoint model found, start training from initialization.')
+
+    if wandb_id:
+        wandb.init(project="ecg_SSSD", id=wandb_id, resume="must")
+        print(wandb.run.id)
+    else:
+        wandb.init(project=project_name, config=wandb_config)
+
+    # Define the size of training and validation sets (e.g., 80% train, 20% validation)
+    # train_size = int(0.8 * len(dataset))
+    # val_size = len(dataset) - train_size
+
+    # Create indices for each split
+    # indices = list(range(len(dataset)))
+    # train_indices = indices[:train_size]
+    # val_indices = indices[train_size:]
+
+    # Create samplers for each split
+    # train_sampler = SubsetRandomSampler(train_indices)
+    # val_sampler = SubsetRandomSampler(val_indices)
+
+    # Create data loaders for training and validation sets
+    train_loader = DataLoader(train_dataset, batch_size=batch_size)
+    val_loader = DataLoader(val_dataset, batch_size=batch_size)
+    
+    start_time = time.time()
+    
+    # training
+    n_iter = ckpt_iter + 1
+    pbar_outer = tqdm(total=n_iters, initial=ckpt_iter, position=0, leave=True)
+    best_val_loss = float('inf')
+    best_model_path = None
+
+    prev_avg_diff = 0
+    while n_iter < n_iters + 1:
+        if n_iter % 50 == 0:
+            tqdm.write(f'n_iter: {n_iter}')
+        for stage in ["train", "val"]:
+            if stage == "train":
+                net.train()
+                train_losses = []
+                pbar_inner = tqdm(enumerate(train_loader), total=len(train_loader), position=1, leave=True, dynamic_ncols=True)
+            else: # validation
+                net.eval()
+                val_losses = []
+                pbar_inner = tqdm(enumerate(val_loader), total=len(val_loader), position=1, leave=True, dynamic_ncols=True)
+                total_diffs = defaultdict(lambda: 0)
+
+            for i, batch in pbar_inner:
+
+                if i>5:
+                    break
+                
+                if stage == "train":
+                    ecg_signals_batch = batch
+                elif stage == "val":
+                    ecg_signals_batch = batch[:, 0, :]
+                
+                
+                # Concatenate tensors along the last dimension
+                concatenated_batch = torch.cat(ecg_signals_batch, dim=-1)
+
+                # Reshape to the desired shape
+                ecg_signals_batch = concatenated_batch.unsqueeze(0)[:, :, :].permute(1, 0, 2).float().to(device)
+
+                """
+                copilot answer:
+                In this code, masking is used to selectively ignore or pay attention to certain elements of the data during the training process.
+                The mask is a tensor of the same shape as the input data, where each element of the mask corresponds to an element of the input data. 
+
+                The type of mask applied depends on the `masking` variable, which can be 'rm', 'mnr', or 'bm'. Each of these values corresponds to a
+                different masking strategy, implemented by the `get_mask_rm`, `get_mask_mnr`, and `get_mask_bm` functions respectively.
+
+                Once the mask is created, it is permuted, repeated across the batch size, and converted to a float tensor on the GPU with `.float().cuda()`.
+                The `loss_mask` is the logical negation of `mask`, converted to a boolean tensor with `.bool()`. 
+                This means that wherever `mask` is True, `loss_mask` is False, and vice versa.
+
+                The `mask` and `loss_mask` are then used in the `calculate_loss` function. While the exact usage depends on the implementation of
+                `calculate_loss`, typically, elements of the input data where `mask` is True are ignored or treated differently during the computation
+                of the loss. Conversely, elements where `loss_mask` is True are used normally. This allows the model to focus on certain parts of the
+                data while ignoring others, which can be useful in many machine learning tasks.
+                """
+
+
+                transposed_mask = None
+                if masking == 'rm':
+                    transposed_mask = get_mask_rm(ecg_signals_batch[0], missing_k) # batch[0] is the first sample
+                elif masking == 'mnr':
+                    transposed_mask = get_mask_mnr(ecg_signals_batch[0], missing_k)
+                elif masking == 'bm':
+                    transposed_mask = get_mask_bm(ecg_signals_batch[0], missing_k)
+                elif masking == 'pred':
+                    transposed_mask = get_mask_pred(ecg_signals_batch[0], context_size, label_size)
+
+                assert transposed_mask is not None, "Masking strategy not found"
+                mask = transposed_mask #.permute(1, 0)
+                mask = mask.repeat(ecg_signals_batch.size()[0], 1, 1).float().cuda()
+                loss_mask = ~mask.bool()
+
+                assert ecg_signals_batch.size() == mask.size() == loss_mask.size(), f'{ecg_signals_batch.size()=} {mask.size()=} {loss_mask.size()=}'
+
+                ecg_signals_batch = ecg_signals_batch.to(device)
+                mask = mask.to(device)
+                loss_mask = loss_mask.to(device)
+ 
+                X = ecg_signals_batch, ecg_signals_batch, mask, loss_mask #audio = X[0], cond = X[1], mask = X[2], loss_mask = X[3]
+
+                if stage == "train":
+                    # back-propagation
+                    optimizer.zero_grad()
+                    
+                    train_loss = calculate_loss(net, nn.MSELoss(), X, diffusion_hyperparams,
+                                        only_generate_missing=only_generate_missing)
+                    # check_gpu_memory_usage()
+                    
+                    train_losses.append(train_loss.item())
+
+                    train_loss.backward()
+                    
+                    optimizer.step()
+
+                    # pbar_inner.set_description(f'Processing batch {i+1}')
+                    pbar_inner.set_postfix({"training_loss": train_loss.item(),
+                                                "iteration": n_iter})
+                    pbar_inner.update()
+
+                else: # validation
+                    with torch.no_grad():
+                        val_loss = calculate_loss(net, nn.MSELoss(), X, diffusion_hyperparams,
+                                        only_generate_missing=only_generate_missing)
+                        val_losses.append(val_loss.item())
+                        pbar_inner.set_postfix({"validation_loss": val_loss.item(),
+                                                "iteration": n_iter})
+                        pbar_inner.update()
+
+                        #calculate validation accuracy
+                        print(f"generating ecg for validation batch {i}")
+                        #check devices of: net, batch, mask
+                        print(f"{net.device=}, {ecg_signals_batch.device=}, {mask.device=}")
+
+                        generated_ecg = sampling(net,
+                                           size=ecg_signals_batch.size(),
+                                           diffusion_hyperparams=diffusion_hyperparams,
+                                           cond=ecg_signals_batch,
+                                           mask=mask,
+                                           only_generate_missing=only_generate_missing
+                                        )
+                        check_gpu_memory_usage()
+                        print(f"generated_ecg shape: {generated_ecg.shape}")
+                        
+                        generated_ecg = generated_ecg[..., context_size:]
+
+                        print("calculating accuracy")
+
+                        curr_diffs = ecg_signal_difference(batch, generated_ecg) # return dtw_dist, mse_total, mae_total
+                        for diff_name, val in curr_diffs.items():
+                            total_diffs[diff_name] += val
+
+
+            if stage == "train":
+                avg_train_loss = sum(train_losses) / len(train_losses)
+                
+            elif stage == "val":
+                avg_val_loss = sum(val_losses) / len(val_losses)
+                if avg_val_loss < best_val_loss:
+                    best_val_loss = avg_val_loss
+                    best_model_path = os.path.join(output_directory, f'best_model:_iter:_{n_iter}_loss:_{best_val_loss}.pth')
+                    torch.save({'model_state_dict': net.state_dict(),
+                                    'optimizer_state_dict': optimizer.state_dict(),
+                                    'wandb_id': wandb.run.id},
+                                    best_model_path)
+                    tqdm.write(f'Validation loss improved at iteration {n_iter}. Model saved at {best_model_path}')
+
+                    
+        elapsed_time = time.time() - start_time
+        minuts_elapsed_time = int(elapsed_time)/60
+        log = {key: val/ecg_signals_batch.shape[0] for key, val in total_diffs.items()}
+        log.update({"training_loss": avg_train_loss,
+                   "validation_loss": avg_val_loss, 
+                   "elapsed_time": minuts_elapsed_time , 
+                   "iteration": n_iter
+                    })
+        wandb.log(log)
+        tqdm.write(f'Time elapsed: {str(timedelta(seconds=int(elapsed_time)))}')
+
+        # save checkpoint
+        if n_iter > 0 and n_iter % iters_per_ckpt == 0:
+            checkpoint_name = '{}.pkl'.format(n_iter)
+            torch.save({'model_state_dict': net.state_dict(),
+                        'optimizer_state_dict': optimizer.state_dict(),
+                        'wandb_id': wandb.run.id},
+                    os.path.join(output_directory, checkpoint_name))
+            tqdm.write(f'model at iteration {n_iter} is saved')
+            
+
+        if n_iter % iters_per_logging == 0:
+                tqdm.write(f'iteration: {n_iter} \tloss: {train_loss.item()}')
+                wandb.save(best_model_path)
+        n_iter += 1
+        pbar_outer.update()
+    pbar_outer.close()
+    total_time = time.time() - start_time
+    print('Total time taken: ', str(timedelta(seconds=int(total_time))))
+
+if __name__ == "__main__":
+
+    torch.manual_seed(123)
+
+    device = torch.device("cuda" if torch.cuda.is_available() else "cpu")
+    print(f"{device=}")
+
+    train_config_path = os.path.join(project_path, 'SSSD_main', 'src','config','train_config.json')
+    with open(train_config_path) as f:
+        train_config = json.load(f)
+
+    model_name = train_config["train_config"]["model_name"]
+    train_config[f"output_directory_{server}"] = os.path.join(train_config["train_config"][f"output_directory_{server}"], model_name)
+
+    model_config_path = os.path.join(train_config["train_config"][f"model_config_path_{server}"], f"config_{model_name}.json")
+
+    with open(model_config_path) as f:
+        model_config = json.load(f)
+
+    # split the windows to fixed size context and label windows
+    fs, context_num_minutes, context_num_secondes, label_window_num_minutes, label_window_num_secondes  = train_config["window_info"].values()
+
+    context_window_size = (context_num_minutes*60 + context_num_secondes) * fs  # minutes * seconds * fs
+    label_window_size = (label_window_num_minutes*60 + label_window_num_secondes) * fs  # minutes * seconds * fs
+    window_size = context_window_size+label_window_size
+
+    print(f"{context_num_secondes=}, {label_window_num_secondes=}")
+    context_window_size -= (context_window_size%4) # patch bug fix for SSSDSA impputator forward, the input size should be divisible by 4
+    label_window_size -= (label_window_size%4)
+
+
+    idx_start_val = 33
+    idx_start_test = 40
+    idx_end_test = 46
+
+    data_path = train_config["trainset_config"][f"data_path_{server}"]
+
+    train_file = os.path.join(data_path,
+                               "train",
+                               f'p0_to_p{idx_start_val-1}.h5')
+    
+    val_file = os.path.join(data_path,
+                                "val",
+                                f'p{idx_start_val}_to_p{idx_start_test-1}.h5')
+    test_file = os.path.join(data_path,
+                                "test",
+                                f'p{idx_start_test}_to_p{idx_end_test}.h5')
+
+    # assert files exist
+    assert os.path.isfile(train_file), f"{train_file=} does not exist"
+    assert os.path.isfile(val_file), f"{val_file=} does not exist"
+    assert os.path.isfile(test_file), f"{test_file=} does not exist"
+
+    
+
+    # Instantiate the class
+    train_dataset = SingleLeadECGDatasetCrops(context_window_size, label_window_size, train_file, end_patiant=1)
+    val_dataset = SingleLeadECGDatasetCrops(context_window_size, label_window_size, val_file, start_patiant=33, end_patiant=34, return_with_RR=True)
+
+    assert len(train_dataset) > 0, f"{len(train_dataset)=} should be greater than 0"
+    assert len(val_dataset) > 0, f"{len(val_dataset)=} should be greater than 0"
+
+
+    batch_size = train_config["train_config"]["batch_size"]
+    print(f"{batch_size=}")
+
+    
+    print(f"{batch_size * window_size=}")
+    if model_name == "SSSDS4" and server == "rambo":
+        max_batch_size = 31000
+        assert max_batch_size >= batch_size * window_size, f"{max_batch_size=} should be greater than or equal to {batch_size * window_size=}"
+    elif model_name == "SSSDSA":
+        context_window_size -= (context_window_size%4) # patch bug fix for SSSDSA impputator forward, the input size should be divisible by 4
+        label_window_size -= (label_window_size%4)
+
+    
+
+    wandb_config = {
+                    "diffusion_config": train_config["diffusion_config"],
+                    "train_config": train_config["train_config"],
+                    "trainset_config": train_config["trainset_config"],
+                    "iters_per_ckpt": train_config["train_config"]["iters_per_ckpt"],
+                    "iters_per_logging": train_config["train_config"]["iters_per_logging"],
+                    "n_iters": train_config["train_config"]["n_iters"],
+                    "learning_rate": train_config["train_config"]["learning_rate"],
+                    "model_name": model_name,
+                    }
+    
+    # Initialize wandb with your project name and the relevant configuration
+    project_name = f'ecg_SSSD_{model_name}'
+
+         
+    train_config[f"output_directory_{server}"] = os.path.join(train_config[f"output_directory_{server}"], train_config['train_config']['model_name'])
+    trainset_config_SSSDS4 = {
+        "test_data_path": train_config["trainset_config"]["test_data_path"],
+        "segment_length": window_size,
+        "sampling_rate": fs
+    }
+
+    if model_name == "SSSDS4":
+        with open(model_config_path) as f:
+            config_SSSDS4 = json.load(f)
+        # Initialize your models and optimizers based on the chosen 'use_model'
+        inner_model_config = config_SSSDS4['wavenet_config']
+        net = SSSDS4Imputer(**inner_model_config).cuda()
+    elif train_config['train_config']['model_name'] == "SSSDSA":
+        with open(model_config_path) as f:
+            config_SSSDSA = json.load(f)
+        inner_model_config = config_SSSDSA['sashimi_config']
+        net = SSSDSAImputer(**inner_model_config).cuda()
+
+
+    global diffusion_hyperparams
+    diffusion_hyperparams = calc_diffusion_hyperparams(**train_config['diffusion_config'])
+
+    train_new(
+        train_dataset=train_dataset,
+        val_dataset=val_dataset,
+        output_directory=train_config["train_config"][f"output_directory_{server}"],
+        ckpt_iter=train_config["train_config"]['ckpt_iter'],
+        n_iters= train_config["train_config"]['n_iters'],
+        iters_per_ckpt=train_config["train_config"]['iters_per_ckpt'],
+        iters_per_logging=train_config["train_config"]['iters_per_logging'],
+        learning_rate=train_config["train_config"]['learning_rate'],
+        only_generate_missing=train_config["train_config"]['only_generate_missing'],
+        masking= train_config["train_config"]['masking'],
+        missing_k=train_config["train_config"]['missing_k'],
+        net=net,
+        diffusion_config=train_config['diffusion_config'],
+        diffusion_hyperparams = diffusion_hyperparams,
+        trainset_config = trainset_config_SSSDS4,
+        context_size=context_window_size,
+        label_size=label_window_size,
+        batch_size=batch_size
+        )
+
     wandb.finish()